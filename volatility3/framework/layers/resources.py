# This file is Copyright 2019 Volatility Foundation and licensed under the Volatility Software License 1.0
# which is available at https://www.volatilityfoundation.org/license/vsl-v1.0
#

import bz2
import contextlib
import gzip
import hashlib
import logging
import lzma
import os
import ssl
import sys
import urllib.parse
import urllib.request
import zipfile
from typing import Any, IO, List, Optional
from urllib import error

from volatility3 import framework
from volatility3.framework import constants, exceptions

try:
    import magic

    HAS_MAGIC = True
except ImportError:
    HAS_MAGIC = False

try:
    # Import so that the handler is found by the framework.class_subclasses callc
    import smb.SMBHandler  # lgtm [py/unused-import]
except ImportError:
    # If we fail to import this, it means that SMB handling won't be available
    pass

vollog = logging.getLogger(__name__)


# TODO: Type-annotating the ResourceAccessor.open method is difficult because HTTPResponse is not actually an IO[Any] type
#   fix this


def cascadeCloseFile(new_fp: IO[bytes], original_fp: IO[bytes]) -> IO[bytes]:
    """Really horrible solution for ensuring files aren't left open

    Args:
        new_fp: The file pointer constructed based on the original file pointer
        original_fp: The original file pointer that should be closed when the new file pointer is closed, but isn't
    """

    def close():
        original_fp.close()
        return new_fp.__class__.close(new_fp)

    new_fp.close = close
    return new_fp


class ResourceAccessor(object):
    """Object for opening URLs as files (downloading locally first if
    necessary)"""

    list_handlers = True

    def __init__(
        self,
        progress_callback: Optional[constants.ProgressCallback] = None,
        context: Optional[ssl.SSLContext] = None,
        enable_cache: bool = True,
    ) -> None:
        """Creates a resource accessor.

        Note: context is an SSL context, not a volatility context
        """
        self._progress_callback = progress_callback
        self._context = context
        self._handlers = list(framework.class_subclasses(urllib.request.BaseHandler))
        self._enable_cache = enable_cache
        if self.list_handlers:
            vollog.log(
                constants.LOGLEVEL_VVV,
                f"Available URL handlers: {', '.join([x.__name__ for x in self._handlers])}",
            )
            self.__class__.list_handlers = False

    def uses_cache(self, url: str) -> bool:
        """Determines whether a URLs contents should be cached"""
        parsed_url = urllib.parse.urlparse(url)

        return (
            self._enable_cache and parsed_url.scheme not in self._non_cached_schemes()
        )

    @staticmethod
    def _non_cached_schemes() -> List[str]:
        """Returns the list of schemes not to be cached"""
        result = ["file"]
        for clazz in framework.class_subclasses(VolatilityHandler):
            result += clazz.non_cached_schemes()
        return result

    # Current urllib.request.urlopen returns Any, so we do the same
    def open(self, url: str, mode: str = "rb") -> Any:
        """Returns a file-like object for a particular URL opened in mode.

        If the file is remote, it will be downloaded and locally cached
        """
        urllib.request.install_opener(urllib.request.build_opener(*self._handlers))

        # Python bug 46654
        if sys.platform == "win32":
            # We only need to worry about UNC paths on windows, on linux they'd be smb:// and need pysmb or similar
            parsed_url = urllib.parse.urlparse(url, scheme="file")
            # Only worry about file scheme URLs, make sure that there's either a host or
            # the unparsing left an extra slash at the start (which will get lost with urlunparse)
            if parsed_url.scheme == "file" and (
                parsed_url.netloc or parsed_url.path.startswith("//")
            ):
                # Change the netloc to '/' and then prepend the netloc to the path
                # Urlunparse will remove extra initial slashes from path, hence setting netloc
                new_url = urllib.parse.urlunparse(
                    (
                        parsed_url.scheme,
                        "/",
                        "/" + parsed_url.netloc + parsed_url.path,
                        parsed_url.params,
                        parsed_url.query,
                        parsed_url.fragment,
                    )
                )
                vollog.log(
                    constants.LOGLEVEL_VVVV,
                    f"UNC path detected, converted path {url} to {new_url}",
                )
                url = new_url

        try:
            fp = urllib.request.urlopen(url, context=self._context)
        except error.URLError as excp:
            if excp.args:
<<<<<<< HEAD
                if isinstance(excp.args[0], ssl.SSLCertVerificationError):
                    vollog.warning("SSL certificate verification failed: attempting UNVERIFIED retrieval")
=======
                # TODO: As of python3.7 this can be removed
                unverified_retrieval = (
                    hasattr(ssl, "SSLCertVerificationError")
                    and isinstance(excp.args[0], ssl.SSLCertVerificationError)
                ) or (
                    isinstance(excp.args[0], ssl.SSLError)
                    and excp.args[0].reason == "CERTIFICATE_VERIFY_FAILED"
                )
                if unverified_retrieval:
                    vollog.warning(
                        "SSL certificate verification failed: attempting UNVERIFIED retrieval"
                    )
>>>>>>> c73a1485
                    non_verifying_ctx = ssl.SSLContext()
                    non_verifying_ctx.check_hostname = False
                    non_verifying_ctx.verify_mode = ssl.CERT_NONE
                    fp = urllib.request.urlopen(url, context=non_verifying_ctx)
                else:
                    raise excp
            else:
                raise excp
        except exceptions.OfflineException:
            vollog.info(f"Not accessing {url} in offline mode")
            raise

        with contextlib.closing(fp) as fp:
            # Cache the file locally

            if not self.uses_cache(url):
                # ZipExtFiles (files in zips) cannot seek, so must be cached in order to use and/or decompress
                curfile = urllib.request.urlopen(url, context=self._context)
            else:
                # TODO: find a way to check if we already have this file (look at http headers?)
                block_size = 1028 * 8
                temp_filename = os.path.join(
                    constants.CACHE_PATH,
                    "data_"
                    + hashlib.sha512(bytes(url, "raw_unicode_escape")).hexdigest()
                    + ".cache",
                )

                if not os.path.exists(temp_filename):
                    vollog.debug(f"Caching file at: {temp_filename}")

                    try:
                        content_length = fp.info().get("Content-Length", -1)
                    except AttributeError:
                        # If our fp doesn't have an info member, carry on gracefully
                        content_length = -1
                    cache_file = open(temp_filename, "wb")

                    count = 0
                    block = fp.read(block_size)
                    while block:
                        count += len(block)
                        if self._progress_callback:
                            self._progress_callback(
                                count * 100 / max(count, int(content_length)),
                                f"Reading file {url}",
                            )
                        cache_file.write(block)
                        block = fp.read(block_size)
                    cache_file.close()
                else:
                    vollog.debug(f"Using already cached file at: {temp_filename}")
                # Re-open the cache with a different mode
                # Since we don't want people thinking they're able to save to the cache file,
                # open it in read mode only and allow breakages to happen if they wanted to write
                curfile = open(temp_filename, mode="rb")

        # Determine whether the file is a particular type of file, and if so, open it as such
        IMPORTED_MAGIC = False
        if HAS_MAGIC:
            stop = False
            while not stop:
                detected = None
                with contextlib.suppress(AttributeError, IOError):
                    # Detect the content
                    detected = magic.detect_from_fobj(curfile)
                    IMPORTED_MAGIC = True
                    # This is because python-magic and file provide a magic module
                    # Only file's python has magic.detect_from_fobj

                if detected:
                    if detected.mime_type == "application/x-xz":
                        curfile = cascadeCloseFile(
                            lzma.LZMAFile(curfile, mode), curfile
                        )
                    elif detected.mime_type == "application/x-bzip2":
                        curfile = cascadeCloseFile(bz2.BZ2File(curfile, mode), curfile)
                    elif detected.mime_type == "application/x-gzip":
                        curfile = cascadeCloseFile(
                            gzip.GzipFile(fileobj=curfile, mode=mode), curfile
                        )
                    if detected.mime_type in [
                        "application/x-xz",
                        "application/x-bzip2",
                        "application/x-gzip",
                    ]:
                        # Read and rewind to ensure we're inside any compressed file layers
                        curfile.read(1)
                        curfile.seek(0)
                    else:
                        stop = True
                else:
                    stop = True

        if not IMPORTED_MAGIC:
            # Somewhat of a hack, but prevents a hard dependency on the magic module
            parsed_url = urllib.parse.urlparse(url)
            url_path = parsed_url.path
            stop = False
            while not stop:
                url_path_split = url_path.split(".")
                url_path_list, extension = url_path_split[:-1], url_path_split[-1]
                url_path = ".".join(url_path_list)
                if extension == "xz":
                    curfile = cascadeCloseFile(lzma.LZMAFile(curfile, mode), curfile)
                elif extension == "bz2":
                    curfile = cascadeCloseFile(bz2.BZ2File(curfile, mode), curfile)
                elif extension == "gz":
                    curfile = cascadeCloseFile(
                        gzip.GzipFile(fileobj=curfile, mode=mode), curfile
                    )
                else:
                    stop = True

        # Fallback in case the file doesn't exist
        if curfile is None:
            raise ValueError("URL does not reference an openable file")
        return curfile


class VolatilityHandler(urllib.request.BaseHandler):
    @classmethod
    def non_cached_schemes(cls) -> List[str]:
        return []


class JarHandler(VolatilityHandler):
    """Handles the jar scheme for URIs.

    Reference used for the schema syntax:
    http://docs.netkernel.org/book/view/book:mod:reference/doc:layer1:schemes:jar

    Actual reference (found from https://www.w3.org/wiki/UriSchemes/jar) seemed not to return:
    http://developer.java.sun.com/developer/onlineTraining/protocolhandlers/
    """

    @classmethod
    def non_cached_schemes(cls) -> List[str]:
        return ["jar"]

    @staticmethod
    def default_open(req: urllib.request.Request) -> Optional[Any]:
        """Handles the request if it's the jar scheme."""
        if req.type == "jar":
            subscheme, remainder = req.full_url.split(":")[1], ":".join(
                req.full_url.split(":")[2:]
            )
            if subscheme != "file":
                vollog.log(
                    constants.LOGLEVEL_VVV, f"Unsupported jar subscheme {subscheme}"
                )
                return None

            zipsplit = remainder.split("!")
            if len(zipsplit) != 2:
                vollog.log(
                    constants.LOGLEVEL_VVV,
                    f"Path did not contain exactly one fragment indicator: {remainder}",
                )
                return None

            zippath, filepath = zipsplit
            return zipfile.ZipFile(zippath).open(filepath)
        return None


class OfflineHandler(VolatilityHandler):
    @staticmethod
    def default_open(req: urllib.request.Request) -> Optional[Any]:
        if constants.OFFLINE and req.type in ["http", "https"]:
            raise exceptions.OfflineException(req.full_url)
        return None<|MERGE_RESOLUTION|>--- conflicted
+++ resolved
@@ -139,23 +139,8 @@
             fp = urllib.request.urlopen(url, context=self._context)
         except error.URLError as excp:
             if excp.args:
-<<<<<<< HEAD
                 if isinstance(excp.args[0], ssl.SSLCertVerificationError):
                     vollog.warning("SSL certificate verification failed: attempting UNVERIFIED retrieval")
-=======
-                # TODO: As of python3.7 this can be removed
-                unverified_retrieval = (
-                    hasattr(ssl, "SSLCertVerificationError")
-                    and isinstance(excp.args[0], ssl.SSLCertVerificationError)
-                ) or (
-                    isinstance(excp.args[0], ssl.SSLError)
-                    and excp.args[0].reason == "CERTIFICATE_VERIFY_FAILED"
-                )
-                if unverified_retrieval:
-                    vollog.warning(
-                        "SSL certificate verification failed: attempting UNVERIFIED retrieval"
-                    )
->>>>>>> c73a1485
                     non_verifying_ctx = ssl.SSLContext()
                     non_verifying_ctx.check_hostname = False
                     non_verifying_ctx.verify_mode = ssl.CERT_NONE

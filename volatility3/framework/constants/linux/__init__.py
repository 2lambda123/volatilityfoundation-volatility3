--- conflicted
+++ resolved
@@ -12,7 +12,6 @@
 PAGE_SHIFT = 12
 """The value hard coded from the Linux Kernel (hence not extracted from the layer itself)"""
 
-<<<<<<< HEAD
 # Standard well-defined IP protocols.
 # ref: include/uapi/linux/in.h
 IP_PROTOCOLS = {
@@ -228,7 +227,6 @@
     "HIDP",
     "AVDTP",
 )
-=======
+
 # include/linux/sched.h
-PF_KTHREAD = 0x00200000	 # I'm a kernel thread
->>>>>>> 48c1533e
+PF_KTHREAD = 0x00200000	 # I'm a kernel thread